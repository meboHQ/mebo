--- conflicted
+++ resolved
@@ -44,15 +44,9 @@
  * result.data | ::none::
  *
  * <br>When defining options through the metadata support, it can done using
-<<<<<<< HEAD
- * `option variables`. Mebo comes bundled with pre-defined option variables
- * for most of the options available for the readers & writers. The complete list
- * of option variables can be found at {@link Metadata} documentation.
-=======
  * `option vars`. Mebo comes bundled with pre-defined option vars
  * for most of the options available for the readers & writers. The complete list
  * of the option vars can be found at {@link Metadata} documentation.
->>>>>>> 1f930330
  *
  * Example of defining the `headers` option from inside of an action through
  * the metadata support:
