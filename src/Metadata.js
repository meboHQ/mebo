--- conflicted
+++ resolved
@@ -17,13 +17,8 @@
  * the metadata. By doing that the options are passed from the action to the
  * handler during the handler's execution ({@link Handler.execute}).
  *
-<<<<<<< HEAD
  * You can define options by either using the full option location or using
  * option variables:
-=======
- * You can define options by either using the full option location or using a
- * `option var`:
->>>>>>> 1f930330
  *
  * **Full option location:**
  * Uses a convention interpreted by the {@link Handler.metadata} to describe
@@ -37,12 +32,7 @@
  * class MyAction extends Mebo.Action{
  *    _perform(data){
  *
- *      // defining a custom header using full option
-<<<<<<< HEAD
- *      // location (not recommended, see option variable)
-=======
  *      // location (not recommended, see option var)
->>>>>>> 1f930330
  *      this.setMetadata('handler.web.writeOptions.headers', {
  *        someOption: 'foo',
  *      });
@@ -52,11 +42,7 @@
  * }
  * ```
  *
-<<<<<<< HEAD
- * **Option variable (recommended):**
-=======
  * **Option var (recommended):**
->>>>>>> 1f930330
  * Eliminates the need of using convoluted long names to define the options by
  * simply using a variable that represents a full option location:
  *
